Apache Incubator Qpid Java M2 Release Notes
-------------------------------------------

The Qpid M2 release contains support the for AMQP 0-8 specification.
You can access the 0-8 specification using the following link.
http://www.amqp.org/tikiwiki/tiki-index.php?page=Download

For full details of Qpid capabilities, as they currently stand, see our
detailed project documentation at:

http://cwiki.apache.org/confluence/display/qpid/Qpid+Java+Documentation

From the link above you can access our Getting Started Guide, FAQ, Build How To
and detailed developer documentation.


Known Issues/Outstanding Work
-----------------------------

You can view the outstanding task list for Qpid by visiting our JIRA:
http://issues.apache.org/jira/browse/QPID

<<<<<<< HEAD
These issues are actually fixed, however these are still marked unresolved as
reminder that they need to merged with the trunk.

Here is a filtered list for your convinience
---------------------------------------
QPID-653 	Timeouts in tests causing spurious failures on slower machines
	
	
QPID-647 	Delivery Manager can stop starving consumers.
	
QPID-645 	Exception thrown while preparing TxnOp not logged or
propogated
	
QPID-643 	CSDM causes duplicate message delivery.
	
QPID-632 	ImmediateMessageTest fails occasionally because
AMQNoConsumersException was not received.
	
QPID-626 	AMQSession deadlocks
	
	
QPID-623 	If all consumers of a queue use selectors then the broker will
leak memory
QPID-610 	Usages of queue.dequeue need to be checked to ensure memory
loss doesn't occur
	
	
=======
Please note that most of the issues are fixed, but are kept open until the
merged with trunk, at which point they will be closed

Here is a filtered list for your convinience
---------------------------------------
D-560 	        Add DiagnosticExchange exchange
QPID-543 	Add ability to register custom exchange types
QPID-274 	add connection configuratble timeout on
waituntilStateHasChanged
QPID-156 	Implement persistent store with Apache compliant licence
QPID-155 	Add ability to configure (on/off) queue creation on demand
QPID-43 	Multiple-AMQP version support in the broker
QPID-28 	Allow user to select policy for undeliverable message handling
QPID-27 	Introduce user configurable redlivery delay
QPID-22 	Provide run scripts for clustered broker
QPID-592 	Limit number of bytes in write buffer queue
QPID-583 	Reinstate the old topic performance test
QPID-582 	Ensure Java codebase builds with Java 6
QPID-567 	Add basic multiversion support to Qpid for interop between M1,
M2 and 0-8 and 0-9 AMQP implementations
QPID-564 	Reapply MINA performance patches
QPID-430 	Message Age Alerting should not depend upon queue activity
QPID-19 	Add protocol logging capability to client and broker
QPID-11 	Move protocol literals from code to AMQConstant
QPID-659 	Messages sent to a queue that uses selectors may cause high
CPU load.
QPID-654 	ThreadPoolExecutor.getTask() can be seen WAITING causing test
cases to hang
QPID-653 	Timeouts in tests causing spurious failures on slower machines
QPID-647 	Delivery Manager can stop starving consumers.
QPID-645 	Exception thrown while preparing TxnOp not logged or
propogated
QPID-643 	CSDM causes duplicate message delivery.
QPID-637 	BasicConsumer.recieve can return null before the timeout
expires due to InterruptedException
QPID-632 	ImmediateMessageTest fails occasionally because
AMQNoConsumersException was not received.
QPID-626 	AMQSession deadlocks
QPID-623 	If all consumers of a queue use selectors then the broker will
leak memory
QPID-611 	Queue Total size calculations can cause NPE on broker.
QPID-610 	Usages of queue.dequeue need to be checked to ensure memory
loss doesn't occur
>>>>>>> 704fe0e9
QPID-609 	Dispatcher threads are not always killed
QPID-608 	ConnectionTest fails because VM broker is not created
QPID-607 	Dispatcher threads do not die
QPID-606 	NPE from several systests occasionally
QPID-604 	Potential NullPointerException in FieldTable trace logging
<<<<<<< HEAD
	
QPID-573 	race condition between rollback() and the dispatcher thread in
the java client
QPID-531 	[Memory Leak] Broker retains messages that are consumed with
NO_ACK

=======
QPID-599 	maven runs tests twice in client module
QPID-594 	Java client does not throw exceptions for failures during
connection establishment
QPID-590 	Client can deadlock when session is accessed from two threads
QPID-586 	Client state manager is not interupted when unrecoverable
error occurs on connection
QPID-585 	Client protocol state is maintiained between connections when
the connection fails during initial connection
QPID-584 	Client allows RuntimeExceptions to be silently swallowed.
QPID-579 	Qpid Broker process fails to terminate on configuration errors
QPID-578 	AMQChannel.queueDeletion causes unacked msgs to be discarded.
QPID-577 	Setting a MessageListener after the connection has been
started may result in apparent message loss.
QPID-573 	race condition between rollback() and the dispatcher thread in
the java client
QPID-572 	broker delivers messages out of order
QPID-558 	AMQShortString should autoexpand when adding content to it
QPID-549 	AMQConnection.start() is not threadsafe
QPID-545 	Using a private queue with selector will result in non
matching messages being left on the broker queue as they will not be consumed.
QPID-539 	HeadersExchange doesnot correctly implement isBound
QPID-531 	[Memory Leak] Broker retains messages that are consumed with
NO_ACK
QPID-469 	Redelivered information is currently recorded per message it
should be per message per queue.
QPID-463 	Java client doesn't close connection gracefully when faced
with broker with unsuported protocol version
QPID-462 	Exclusive queues and with subscription that 'filtersMessages'
will build up messages it doesn't hasInterest() in.
QPID-397 	Client closeure can be processed before final message ack.
QPID-396 	Broker OutOfMemory Error handling
QPID-377 	NumberFormatException thrown by broker when running one
performance test
QPID-293 	setting MessageListener after connection has started can cause
messages to be "lost" on a internal delivery queue.
QPID-185 	Amend Java Broker handling of ifUnused & ifEmpty flags
QPID-168 	qpid-server.bat needs updated to support same
arguments/features as qpid-server (via qpid-run) bash script
Bug		QPID-168 	qpid-server.bat needs updated to support same arguments/features as qpid-server (via qpid-run) bash script
>>>>>>> 704fe0e9


M2 Tasks Completed
-------------------

The set of JIRA tasks completed as part of the M2 effort is available at:
https://issues.apache.org/jira/secure/ReleaseNote.jspa?projectId=12310520&styleName=Html&version=12312116

QPID-190 	refactoring the java broker mbean classes
QPID-125 	Moving eclipse plugin for broker management to Maven
QPID-93 	Delete the old management modules (trunk\qpid\java\management)
QPID-554 	Allow Hex view of object data messages
QPID-428 	Add login functionality for a qpid server from the management
console
QPID-418 	Add ability to save user preferences to Java Management
Console
QPID-170 	Enhance Management features to support moving a message from
one queue to another
QPID-482 	[Java] Small performance tweaks
QPID-466 	Create STRICT_AMQP System property to disable JMS extensions
in Java client
QPID-453 	AMQShortString should implement Comparable
QPID-422 	Consolidate notification view to display all user configured
notifications on one view
QPID-421 	Provide enumerated description for static constants including
delivery mode
QPID-420 	Add client id to information displayed about connections on
management console
QPID-419 	Introduce read-only and modify authorisation for all objects
in a virtual host
QPID-129 	improving Broker MBeans
QPID-616 	Underflow in calculating message pending size in perftests.
QPID-614 	Race condition on queue browser close
QPID-612 	Duplicate temporary queue names when running unit tests
QPID-600 	Deadlocks on Connection.close
QPID-540 	Transient Broker throws NullPointerException and locks up.
QPID-538 	[Memory Leak] Connecting lots of consumers causes the broker
memory to leak
QPID-537 	Make AMQMessage.incrementReference public
QPID-527 	encoding issue
QPID-508 	[Memory Leak] Broker does not return mandatory messages sent
outside of a transaction.
QPID-476 	AMQProtocolSession channelId2SessionMap does not have sessions
removed
QPID-472 	Creation of TemporaryQueues will not guarantee unqiue queue
names if created rapidly.
QPID-471 	UserManagement panel lists all users but only after a View
Users has been executed and is not updated on Create/Delete User
QPID-467 	Complete Interop Testing
QPID-465 	Incorrect Exception thrown from send() method.
QPID-459 	Broker doesn't correctly handle noLocal consumers when
messages are pre-exisiting on queues.
QPID-458 	Queue Browsing Broken
QPID-454 	Message 'taken' notion is per message. But should be per
message per queue
QPID-443 	Abruptly disconnecting client on transaction publish causes
error
QPID-440 	Can create dangling transactions on unroutable messages.
QPID-436 	topic exchange doesn't obey the mandatory flag
QPID-414 	Authentication requires plain text passwords in password file
QPID-408 	Queue Depth data incorrect
QPID-290 	Java broker does not honor maximum number of channels
threshold
QPID-276 	Potential race condition in AMQChannel
QPID-200 	set/get Destination not implemented in JMSMessage impl
QPID-166 	Check for pre conditions to satisfy JMS spec requirments
QPID-162 	over 600 warnings when building under Eclipse
QPID-159 	The following Interface implementations do not throw
Exceptions as required by the spec



Here is a filtered (by Java components) version of the JIRA items

QPID-190     refactoring the java broker mbean classes 
QPID-125     Moving eclipse plugin for broker management to Maven 
QPID-93      Delete the old management modules (trunk\qpid\java\management) 
QPID-418     Add ability to save user preferences to Java Management Console 
QPID-482     [Java] Small performance tweaks 
QPID-466     Create STRICT_AMQP System property to disable JMS extensions in Java client 
QPID-453     AMQShortString should implement Comparable 
QPID-421     Provide enumerated description for static constants including delivery mode 
QPID-420     Add client id to information displayed about connections on management console 
QPID-419     Introduce read-only and modify authorisation for all objects in a virtual host 
QPID-129     improving Broker MBeans 
QPID-616     Underflow in calculating message pending size in perftests. 
QPID-614     Race condition on queue browser close 
QPID-612     Duplicate temporary queue names when running unit tests 
QPID-600     Deadlocks on Connection.close 
QPID-540     Transient Broker throws NullPointerException and locks up. 
QPID-538     [Memory Leak] Connecting lots of consumers causes the broker memory to leak 
QPID-537     Make AMQMessage.incrementReference public 
QPID-527     encoding issue 
QPID-508     [Memory Leak] Broker does not return mandatory messages sent outside of a
transaction. 
QPID-476     AMQProtocolSession channelId2SessionMap does not have sessions removed 
QPID-472     Creation of TemporaryQueues will not guarantee unqiue queue names if created
rapidly. 
QPID-471     UserManagement panel lists all users but only after a View Users has been
executed and is not updated on Create/Delete User 
QPID-467     Complete Interop Testing 
QPID-465     Incorrect Exception thrown from send() method. 
QPID-459     Broker doesn't correctly handle noLocal consumers when messages are
pre-exisiting on queues. 
QPID-458     Queue Browsing Broken 
QPID-454     Message 'taken' notion is per message. But should be per message per queue 
QPID-443     Abruptly disconnecting client on transaction publish causes error 
QPID-440     Can create dangling transactions on unroutable messages. 
QPID-414     Authentication requires plain text passwords in password file 
QPID-408     Queue Depth data incorrect 
QPID-200     set/get Destination not implemented in JMSMessage impl 
QPID-166     Check for pre conditions to satisfy JMS spec requirments 
QPID-159     The following Interface implementations do not throw Exceptions as required by
the spec <|MERGE_RESOLUTION|>--- conflicted
+++ resolved
@@ -20,35 +20,6 @@
 You can view the outstanding task list for Qpid by visiting our JIRA:
 http://issues.apache.org/jira/browse/QPID
 
-<<<<<<< HEAD
-These issues are actually fixed, however these are still marked unresolved as
-reminder that they need to merged with the trunk.
-
-Here is a filtered list for your convinience
----------------------------------------
-QPID-653 	Timeouts in tests causing spurious failures on slower machines
-	
-	
-QPID-647 	Delivery Manager can stop starving consumers.
-	
-QPID-645 	Exception thrown while preparing TxnOp not logged or
-propogated
-	
-QPID-643 	CSDM causes duplicate message delivery.
-	
-QPID-632 	ImmediateMessageTest fails occasionally because
-AMQNoConsumersException was not received.
-	
-QPID-626 	AMQSession deadlocks
-	
-	
-QPID-623 	If all consumers of a queue use selectors then the broker will
-leak memory
-QPID-610 	Usages of queue.dequeue need to be checked to ensure memory
-loss doesn't occur
-	
-	
-=======
 Please note that most of the issues are fixed, but are kept open until the
 merged with trunk, at which point they will be closed
 
@@ -92,20 +63,11 @@
 QPID-611 	Queue Total size calculations can cause NPE on broker.
 QPID-610 	Usages of queue.dequeue need to be checked to ensure memory
 loss doesn't occur
->>>>>>> 704fe0e9
 QPID-609 	Dispatcher threads are not always killed
 QPID-608 	ConnectionTest fails because VM broker is not created
 QPID-607 	Dispatcher threads do not die
 QPID-606 	NPE from several systests occasionally
 QPID-604 	Potential NullPointerException in FieldTable trace logging
-<<<<<<< HEAD
-	
-QPID-573 	race condition between rollback() and the dispatcher thread in
-the java client
-QPID-531 	[Memory Leak] Broker retains messages that are consumed with
-NO_ACK
-
-=======
 QPID-599 	maven runs tests twice in client module
 QPID-594 	Java client does not throw exceptions for failures during
 connection establishment
@@ -145,7 +107,6 @@
 QPID-168 	qpid-server.bat needs updated to support same
 arguments/features as qpid-server (via qpid-run) bash script
 Bug		QPID-168 	qpid-server.bat needs updated to support same arguments/features as qpid-server (via qpid-run) bash script
->>>>>>> 704fe0e9
 
 
 M2 Tasks Completed
@@ -153,69 +114,6 @@
 
 The set of JIRA tasks completed as part of the M2 effort is available at:
 https://issues.apache.org/jira/secure/ReleaseNote.jspa?projectId=12310520&styleName=Html&version=12312116
-
-QPID-190 	refactoring the java broker mbean classes
-QPID-125 	Moving eclipse plugin for broker management to Maven
-QPID-93 	Delete the old management modules (trunk\qpid\java\management)
-QPID-554 	Allow Hex view of object data messages
-QPID-428 	Add login functionality for a qpid server from the management
-console
-QPID-418 	Add ability to save user preferences to Java Management
-Console
-QPID-170 	Enhance Management features to support moving a message from
-one queue to another
-QPID-482 	[Java] Small performance tweaks
-QPID-466 	Create STRICT_AMQP System property to disable JMS extensions
-in Java client
-QPID-453 	AMQShortString should implement Comparable
-QPID-422 	Consolidate notification view to display all user configured
-notifications on one view
-QPID-421 	Provide enumerated description for static constants including
-delivery mode
-QPID-420 	Add client id to information displayed about connections on
-management console
-QPID-419 	Introduce read-only and modify authorisation for all objects
-in a virtual host
-QPID-129 	improving Broker MBeans
-QPID-616 	Underflow in calculating message pending size in perftests.
-QPID-614 	Race condition on queue browser close
-QPID-612 	Duplicate temporary queue names when running unit tests
-QPID-600 	Deadlocks on Connection.close
-QPID-540 	Transient Broker throws NullPointerException and locks up.
-QPID-538 	[Memory Leak] Connecting lots of consumers causes the broker
-memory to leak
-QPID-537 	Make AMQMessage.incrementReference public
-QPID-527 	encoding issue
-QPID-508 	[Memory Leak] Broker does not return mandatory messages sent
-outside of a transaction.
-QPID-476 	AMQProtocolSession channelId2SessionMap does not have sessions
-removed
-QPID-472 	Creation of TemporaryQueues will not guarantee unqiue queue
-names if created rapidly.
-QPID-471 	UserManagement panel lists all users but only after a View
-Users has been executed and is not updated on Create/Delete User
-QPID-467 	Complete Interop Testing
-QPID-465 	Incorrect Exception thrown from send() method.
-QPID-459 	Broker doesn't correctly handle noLocal consumers when
-messages are pre-exisiting on queues.
-QPID-458 	Queue Browsing Broken
-QPID-454 	Message 'taken' notion is per message. But should be per
-message per queue
-QPID-443 	Abruptly disconnecting client on transaction publish causes
-error
-QPID-440 	Can create dangling transactions on unroutable messages.
-QPID-436 	topic exchange doesn't obey the mandatory flag
-QPID-414 	Authentication requires plain text passwords in password file
-QPID-408 	Queue Depth data incorrect
-QPID-290 	Java broker does not honor maximum number of channels
-threshold
-QPID-276 	Potential race condition in AMQChannel
-QPID-200 	set/get Destination not implemented in JMSMessage impl
-QPID-166 	Check for pre conditions to satisfy JMS spec requirments
-QPID-162 	over 600 warnings when building under Eclipse
-QPID-159 	The following Interface implementations do not throw
-Exceptions as required by the spec
-
 
 
 Here is a filtered (by Java components) version of the JIRA items
